--- conflicted
+++ resolved
@@ -233,23 +233,13 @@
         
         #Add plot credit
         if storm_data['source'] == 'ibtracs' and storm_data['source_info'] == 'World Meteorological Organization (official)':
-<<<<<<< HEAD
-            text = f"This plot uses 10-minute averaged WMO official wind data converted\nto 1-minute average (factor of 0.88). Use this wind data with caution.\n\n{text}"
-            a = self.ax.text(0.01,0.01,text,fontsize=10,color='k',alpha=0.7,fontweight='bold',
-                transform=self.ax.transAxes,ha='right',va='bottom',zorder=10)
-            a.set_path_effects([path_effects.Stroke(linewidth=5, foreground='white'),
-                           path_effects.Normal()])
-        
-        self.add_credit(self.plot_credit())
-=======
-            warning_text = f"This plot uses 10-minute averaged WMO official wind data converted\nto 1-minute average (factor of 0.88). Use this wind data with caution.\n\n"
+             warning_text = f"This plot uses 10-minute averaged WMO official wind data converted\nto 1-minute average (factor of 0.88). Use this wind data with caution.\n\n"
         
         self.ax.text(0.99,0.01,warning_text,fontsize=9,color='k',alpha=0.7,
         transform=self.ax.transAxes,ha='right',va='bottom',zorder=10)
         
         credit_text = self.plot_credit()
         self.add_credit(credit_text)
->>>>>>> 8e510ec2
         
         #Add legend
         if prop['fillcolor'] == 'category' or prop['linecolor'] == 'category':
@@ -831,15 +821,6 @@
 
         #Add plot credit
         if season.source == 'ibtracs' and season.source_info == 'World Meteorological Organization (official)':
-<<<<<<< HEAD
-            text = f"This plot uses 10-minute averaged WMO official wind data converted\nto 1-minute average (factor of 0.88). Use this wind data with caution.\n\n{text}"
-            a = self.ax.text(0.01,0.01,text,fontsize=10,color='k',alpha=0.7,fontweight='bold',
-                transform=self.ax.transAxes,ha='right',va='bottom',zorder=10)
-            a.set_path_effects([path_effects.Stroke(linewidth=5, foreground='white'),
-                           path_effects.Normal()])
-        
-        self.add_credit(self.plot_credit())
-=======
             warning_text = f"This plot uses 10-minute averaged WMO official wind data converted\nto 1-minute average (factor of 0.88). Use this wind data with caution.\n\n"
         
         self.ax.text(0.99,0.01,warning_text,fontsize=9,color='k',alpha=0.7,
@@ -847,7 +828,6 @@
         
         credit_text = self.plot_credit()
         self.add_credit(credit_text)
->>>>>>> 8e510ec2
         
         #Add legend
         if prop['fillcolor'] == 'category' or prop['linecolor'] == 'category':
@@ -1284,13 +1264,9 @@
         
         #--------------------------------------------------------------------------------------
         
-<<<<<<< HEAD
         #Add plot credit
-        self.add_credit(self.plot_credit())
-=======
         text = self.plot_credit()
         self.add_credit(text)
->>>>>>> 8e510ec2
         
         #Return axis if specified, otherwise display figure
         if ax != None or return_ax == True:
