r"""Functionality for reading and analyzing SPC tornado dataset."""

import numpy as np
import pandas as pd
from datetime import datetime as dt,timedelta
from geopy.distance import great_circle
from scipy.interpolate import interp1d
import matplotlib.dates as mdates
import warnings

import matplotlib.pyplot as plt
import matplotlib.lines as mlines
import matplotlib.colors as mcolors
import matplotlib.patheffects as patheffects

try:
    import cartopy.feature as cfeature
    from cartopy import crs as ccrs
    from cartopy.mpl.gridliner import LONGITUDE_FORMATTER, LATITUDE_FORMATTER
except:
    warn_message = "Warning: Cartopy is not installed in your python environment. Plotting functions will not work."
    warnings.warn(warn_message)

from .plot import TornadoPlot
from .tools import *
#from ...tropycal import tracks

class TornadoDataset():
    
    r"""
    Creates an instance of a TornadoDataset object containing tornado data.

    Parameters
    ----------
    mag_thresh : int
        Minimum threshold for tornado rating.
    tornado_path : str
        Source to read tornado data from. Default is "spc", which reads from the online Storm Prediction Center (SPC) 1950-present tornado database. Can change this to a local file.

    Returns
    -------
    TornadoDataset
        An instance of TornadoDataset.
    """

    def __init__(self, mag_thresh=0, tornado_path='spc'):
        
        #Error check
        if isinstance(mag_thresh,int) == False:
            raise TypeError("mag_thresh must be of type int.")
        elif mag_thresh not in [0,1,2,3,4,5]:
            raise ValueError("mag_thresh must be between 0 and 5.")
        
        #Read in tornado dataset
        timer_start = dt.now()
        yrnow = timer_start.year
        print(f'--> Starting to read in tornado track data')
        if tornado_path == 'spc':
            try:
                yrlast = yrnow-1
                Tors = pd.read_csv(f'https://www.spc.noaa.gov/wcm/data/1950-{yrlast}_actual_tornadoes.csv',\
                                   error_bad_lines=False,parse_dates=[['mo','dy','yr','time']])
            except:
                yrlast = yrnow-2
                Tors = pd.read_csv(f'https://www.spc.noaa.gov/wcm/data/1950-{yrlast}_actual_tornadoes.csv',\
                                   error_bad_lines=False,parse_dates=[['mo','dy','yr','time']])
            print(f'--> Completed reading in tornado data for 1950-{yrlast} (%.2f seconds)' % (dt.now()-timer_start).total_seconds())
        else:
            Tors = pd.read_csv(tornado_path,\
                               error_bad_lines=False,parse_dates=[['mo','dy','yr','time']])
            print(f'--> Completed reading in tornado data from local file (%.2f seconds)' % (dt.now()-timer_start).total_seconds())
        
        #Get UTC from timezone (most are 3 = CST, but some 0 and 9 = GMT)
        tz = np.array([timedelta(hours=9-int(i)) for i in Tors['tz']])
        tors_dt = [pd.to_datetime(i) for i in Tors['mo_dy_yr_time']]
        Tors = Tors.assign(UTC_time = tors_dt+tz)
        
        #Filter for only those tors at least F/EF scale mag_thresh.
        Tors = Tors[Tors['mag']>=mag_thresh]

        #Clean up lat/lons       
        Tors = Tors[(Tors['slat']!=0)|(Tors['slon']!=0)]
        Tors = Tors[(Tors['slat']>=20) & (Tors['slat']<=50)]
        Tors = Tors[(Tors['slon']>=-130) & (Tors['slon']<=-65)]
        Tors = Tors[(Tors['elat']>=20)|(Tors['elat']==0)]
        Tors = Tors[(Tors['elat']<=50)|(Tors['elat']==0)]
        Tors = Tors[(Tors['elon']>=-130)|(Tors['elat']==0)]
        Tors = Tors[(Tors['elon']<=-65)|(Tors['elat']==0)]
        Tors = Tors.assign(elat = [Tors['slat'].values[u] if i==0 else i for u, i in enumerate(Tors['elat'].values)])
        self.Tors = Tors.assign(elon = [Tors['slon'].values[u] if i==0 else i for u, i in enumerate(Tors['elon'].values)])

    def get_storm_tornadoes(self,storm,dist_thresh):
        
        r"""
        Retrieves all tornado tracks that occur along the track of a tropical cyclone.
        
        Parameters
        ----------
        storm : tropycal.tracks.Storm
            Instance of a Storm object.
        dist_thresh : int
            Distance threshold (in kilometers) from the tropical cyclone track over which to attribute tornadoes to the TC.
        
        Returns
        -------
        pandas.DataFrame
            Pandas DataFrame object containing data about the tornadoes associated with this tropical cyclone.
        """
        
        #Get storm dict from object
        stormdict = storm.to_dict()
    
        stormTors = self.Tors[(self.Tors['UTC_time']>=min(stormdict['date'])) & \
                         (self.Tors['UTC_time']<=max(stormdict['date']))]
        
        #Interpolate storm track time to the time of each tornado
        f = interp1d(mdates.date2num(stormdict['date']),stormdict['lon'])
        interp_clon = f(mdates.date2num(stormTors['UTC_time']))
        f = interp1d(mdates.date2num(stormdict['date']),stormdict['lat'])
        interp_clat = f(mdates.date2num(stormTors['UTC_time']))
        
        #Retrieve x&y distance of each tornado from TC center
        stormTors = stormTors.assign(xdist_s = [great_circle((.5*(lat1+lat2),lon1),(.5*(lat1+lat2),lon2)).kilometers \
                 for lat1,lon1,lat2,lon2 in zip(interp_clat,interp_clon,stormTors['slat'],stormTors['slon'])])
        stormTors = stormTors.assign(ydist_s = [great_circle((lat1,.5*(lon1+lon2)),(lat2,.5*(lon1+lon2))).kilometers \
                 for lat1,lon1,lat2,lon2 in zip(interp_clat,interp_clon,stormTors['slat'],stormTors['slon'])])

        stormTors = stormTors.assign(xdist_e = [great_circle((.5*(lat1+lat2),lon1),(.5*(lat1+lat2),lon2)).kilometers \
                 for lat1,lon1,lat2,lon2 in zip(interp_clat,interp_clon,stormTors['elat'],stormTors['elon'])])
        stormTors = stormTors.assign(ydist_e = [great_circle((lat1,.5*(lon1+lon2)),(lat2,.5*(lon1+lon2))).kilometers \
                 for lat1,lon1,lat2,lon2 in zip(interp_clat,interp_clon,stormTors['elat'],stormTors['elon'])])
        
        #Assign tornado within specified distance threshold to this storm
        stormTors = stormTors[stormTors['xdist_s']**2 + stormTors['ydist_s']**2 < dist_thresh**2]
        
        #Return DataFrame
        return stormTors

    def rotateToHeading(self,storm,stormTors):
        
        r"""
        Rotate tornado tracks to their position relative to the heading of the TC at the time.
        
        Parameters
        ----------
        stormTors : pandas.DataFrame
            Pandas DataFrame containing tornado tracks.
        
        Returns
        -------
        pandas.DataFrame
            StormTors modified to include motion relative coordinates.
        """
        
        #Check to make sure there's enough tornadoes
        if len(stormTors) == 0:
            stormTors['rot_xdist_s'] = []
            stormTors['rot_xdist_e'] = []
            stormTors['rot_ydist_s'] = []
            stormTors['rot_ydist_e'] = []
            return stormTors
        
        #Get storm dict from object
        stormdict = storm.to_dict()
        
        #Temporal interpolation of storm track
        dx = np.gradient(stormdict['lon'])
        dy = np.gradient(stormdict['lat'])
        
        f = interp1d(mdates.date2num(stormdict['date']),dx)
        interp_dx = f(mdates.date2num(stormTors['UTC_time']))
        f = interp1d(mdates.date2num(stormdict['date']),dy)
        interp_dy = f(mdates.date2num(stormTors['UTC_time']))
        
        ds = np.hypot(interp_dx,interp_dy)
        
        # Rotation matrix for +x pointing 90deg right of storm heading
        ds[ds == 0.0] = ds[ds == 0.0] + 0.01 #avoid warnings for divide by zero
        rot = np.array([[interp_dy,-interp_dx],[interp_dx,interp_dy]])/ds
        
        oldvec_s = np.array([stormTors['xdist_s'].values,stormTors['ydist_s'].values])
        newvec_s = [np.dot(rot[:,:,i],v) for i,v in enumerate(oldvec_s.T)]
        
        oldvec_e = np.array([stormTors['xdist_e'].values,stormTors['ydist_e'].values])
        newvec_e = [np.dot(rot[:,:,i],v) for i,v in enumerate(oldvec_e.T)]
        
        #Enter motion relative coordinates into stormTors dict
        stormTors['rot_xdist_s'] = [v[0] for v in newvec_s]
        stormTors['rot_xdist_e'] = [v[0] for v in newvec_e]
        stormTors['rot_ydist_s'] = [v[1] for v in newvec_s]
        stormTors['rot_ydist_e'] = [v[1] for v in newvec_e]
        
        #return modified stormtors
        return stormTors
        

    def plot_TCtors_rotated(self,storm,dist_thresh=1000,return_ax=False):
        
        r"""
        Plot tracks of tornadoes relative to the storm motion vector of the tropical cyclone.
        
        Parameters
        ----------
        storm : tropycal.tracks.Storm
            Instance of a Storm object.
        dist_thresh : int
            Distance threshold (in kilometers) from the tropical cyclone track over which to attribute tornadoes to the TC.
        return_ax : bool
            Whether to return the axis plotted. Default is False.
        
        Notes
        -----
        The motion vector is oriented upwards (in the +y direction).
        """
        
        #Retrieve tornadoes for the requested storm
        try:
            stormTors = storm.StormTors
        except:
            stormTors = self.get_storm_tornadoes(storm,dist_thresh)
        
        #Add motion vector relative coordinates
        stormTors = self.rotateToHeading(storm,stormTors)
        
        #Create figure for plotting
        plt.figure(figsize=(9,9),dpi=150)
        ax = plt.subplot()
        
        #Default EF color scale
        EFcolors = ef_colors('default')
        
        #Plot all tornado tracks in motion relative coords
        for _,row in stormTors.iterrows():
            plt.plot([row['rot_xdist_s'],row['rot_xdist_e']+.01],[row['rot_ydist_s'],row['rot_ydist_e']+.01],\
                     lw=2,c=EFcolors[row['mag']])
            
        #Plot dist_thresh radius
        ax.set_facecolor('#F6F6F6')
        circle = plt.Circle((0,0), dist_thresh, color='w')
        ax.add_artist(circle)
        an = np.linspace(0, 2 * np.pi, 100)
        ax.plot(dist_thresh * np.cos(an), dist_thresh * np.sin(an),'k')
        ax.plot([-dist_thresh,dist_thresh],[0,0],'k--',lw=.5)
        ax.plot([0,0],[-dist_thresh,dist_thresh],'k--',lw=.5)
        
        #Plot motion vector
        plt.arrow(0, -dist_thresh*.1, 0, dist_thresh*.2, length_includes_head=True,
          head_width=45, head_length=45,fc='k',lw=2)
        
        #Labels
        ax.set_aspect('equal', 'box')
        ax.set_xlabel('Left/Right of Storm Heading (km)',fontsize=13)
        ax.set_ylabel('Behind/Ahead of Storm Heading (km)',fontsize=13)
        ax.set_title(f'{storm.name} {storm.year} tornadoes relative to heading',fontsize=17)
        ax.tick_params(axis='both', which='major', labelsize=11.5)
        
        #Add legend
        handles=[]
        for ef,color in enumerate(EFcolors):
            count = len(stormTors[stormTors['mag']==ef])
            handles.append(mlines.Line2D([], [], linestyle='-',color=color,label=f'EF-{ef} ({count})'))
        ax.legend(handles=handles,loc='lower left',fontsize=11.5)
        
        #Return axis or show figure
        if return_ax == True:
            return ax
        else:
            plt.show()
            plt.close()
        

    def plot_tors(self,tor_info,domain="conus",plotPPH=False,ax=None,return_ax=False,return_domain=True,cartopy_proj=None,**kwargs):
        
        r"""
        Creates a plot of tornado tracks and Practically Perfect Forecast (PPH).
        
        Parameters
        ----------
        tor_info : pandas.DataFrame / dict / datetime.datetime / list
            Requested tornadoes to plot. Can be one of the following:
            
            * **Pandas DataFrame** containing the requested tornadoes to plot.
            * **dict** entry containing the requested tornadoes to plot.
            * **datetime.datetime** object for a single day to plot tornadoes.
            * **list** with 2 datetime.datetime entries, a start date and end date for plotting over a range of dates.
        domain : str
<<<<<<< HEAD
            Domain for the plot. Default is "conus". Please refer to :ref:`options-domain` for available domain options.
        plotPPF : bool or str
            Whether to plot practically perfect forecast (PPF). True defaults to "daily". Default is False.
=======
            Domain for the plot. Can be one of the following:
            
            * **dynamic** - default. Dynamically focuses the domain using the tornado track(s) plotted.
            * **conus** - Contiguous United States
            * **east_conus** - Eastern CONUS
            * **lonW/lonE/latS/latN** - Custom plot domain
        plotPPH : bool or str
            Whether to plot practically perfect forecast (PPH). True defaults to "daily". Default is False.
>>>>>>> bfea4e64
        
            * **False** - no PPH plot.
            * **True** - defaults to "daily".
            * **"total"** - probability of a tornado within 25mi of a point during the period of time selected.
            * **"daily"** - average probability of a tornado within 25mi of a point during a day starting at 12 UTC.
        ax : axes
            Instance of axes to plot on. If none, one will be generated. Default is none.
        cartopy_proj : ccrs
            Instance of a cartopy projection to use. If none, one will be generated. Default is none.
        prop : dict
            Property of tornado tracks.
        map_prop : dict
            Property of cartopy map.
        """
        
        prop = kwargs.pop("prop",{})
        map_prop = kwargs.pop("map_prop",{})
        
        #Get plot data
        
        if isinstance(tor_info,pd.core.frame.DataFrame):
            dfTors = tor_info
        elif isinstance(tor_info,dict):
            dfTors = pd.DataFrame.from_dict(tor_info)
        else:
            dfTors = self.__getTimeTors(tor_info)
            if isinstance(tor_info,list):
                try:
                    if prop['PPHcolors']=='SPC':
                        warning_message = 'SPC colors only allowed for daily PPH. Defaulting to plasma colormap.'
                        warnings.warn(warning_message)
                        prop['PPHcolors']='plasma'
                except:
                    warning_message = 'SPC colors only allowed for daily PPH. Defaulting to plasma colormap.'
                    warnings.warn(warning_message)
                    prop['PPHcolors']='plasma'
                    
                if plotPPH!='total':
                    try:
                        prop['PPHlevels']
                    except:
                        t_int = (max(tor_info)-min(tor_info)).days
                        if t_int>1:
                            new_levs=[i*t_int**-.7 \
                                for i in [2,5,10,15,30,45,60,100]]
                            for i,_ in enumerate(new_levs[:-1]):
                                new_levs[i] = max([new_levs[i],0.1])
                                new_levs[i+1] = new_levs[i]+max([new_levs[i+1]-new_levs[i],.1])
                            prop['PPHlevels']=new_levs
    
        #Create instance of plot object
        self.plot_obj = TornadoPlot()
        
        #Create cartopy projection
        if cartopy_proj == None:
            self.plot_obj.create_cartopy(proj='PlateCarree',central_longitude=0.0)
            cartopy_proj = self.plot_obj.proj
        
        #Plot tornadoes
        plot_info = self.plot_obj.plot_tornadoes(dfTors,domain,plotPPH,ax,return_ax,return_domain,prop=prop,map_prop=map_prop)
        
        #Return axis
        if ax is not None or return_ax or return_domain:
            return plot_info

    def __getTimeTors(self,time):
        
        if isinstance(time,list):
            t1=min(time)
            t2=max(time)
        else:
            t1 = time.replace(hour=12)
            t2 = t1+timedelta(hours=24)
        subTors = self.Tors.loc[(self.Tors['UTC_time']>=t1) & \
                               (self.Tors['UTC_time']<t2)]
        return subTors

<|MERGE_RESOLUTION|>--- conflicted
+++ resolved
@@ -284,20 +284,9 @@
             * **datetime.datetime** object for a single day to plot tornadoes.
             * **list** with 2 datetime.datetime entries, a start date and end date for plotting over a range of dates.
         domain : str
-<<<<<<< HEAD
             Domain for the plot. Default is "conus". Please refer to :ref:`options-domain` for available domain options.
-        plotPPF : bool or str
-            Whether to plot practically perfect forecast (PPF). True defaults to "daily". Default is False.
-=======
-            Domain for the plot. Can be one of the following:
-            
-            * **dynamic** - default. Dynamically focuses the domain using the tornado track(s) plotted.
-            * **conus** - Contiguous United States
-            * **east_conus** - Eastern CONUS
-            * **lonW/lonE/latS/latN** - Custom plot domain
         plotPPH : bool or str
             Whether to plot practically perfect forecast (PPH). True defaults to "daily". Default is False.
->>>>>>> bfea4e64
         
             * **False** - no PPH plot.
             * **True** - defaults to "daily".
